--- conflicted
+++ resolved
@@ -2158,29 +2158,19 @@
         return await self._db_context.run_in_thread_async(
             db_functions.create_server_peer_channel_messages_write, rows)
 
-<<<<<<< HEAD
     async def create_external_peer_channel_messages_async(self,
             rows: list[PeerChannelMessageRow]) -> list[PeerChannelMessageRow]:
         return await self._db_context.run_in_thread_async(
             db_functions.create_external_peer_channel_messages_write, rows)
 
-    async def read_server_peer_channel_messages_async(self,
-=======
     async def read_server_peer_channel_messages_async(self, server_id: int,
->>>>>>> 1d0fb0a3
             message_flags: Optional[PeerChannelMessageFlag]=None,
             message_mask: Optional[PeerChannelMessageFlag]=None,
             channel_flags: Optional[ServerPeerChannelFlag]=None,
             channel_mask: Optional[ServerPeerChannelFlag]=None) \
-<<<<<<< HEAD
                 -> list[PeerChannelMessageRow]:
-        return db_functions.read_server_peer_channel_messages(self._db_context, message_flags,
-            message_mask, channel_flags, channel_mask)
-=======
-                -> list[ServerPeerChannelMessageRow]:
         return db_functions.read_server_peer_channel_messages(self._db_context, server_id,
             message_flags, message_mask, channel_flags, channel_mask)
->>>>>>> 1d0fb0a3
 
     async def read_external_peer_channel_messages_async(self,
             message_flags: Optional[PeerChannelMessageFlag]=None,
@@ -2464,15 +2454,11 @@
         self._worker_task_initialise_headers: concurrent.futures.Future[None] | None = None
         self._worker_task_manage_server_connections: concurrent.futures.Future[None] | None = None
         self._worker_task_manage_dpp_connections: Optional[concurrent.futures.Future[None]] = None
-<<<<<<< HEAD
-        self._worker_tasks_maintain_server_connection = dict[int, list[ServerConnectionState]]()
+        self._worker_tasks_maintain_server_connection: dict[int, list[ServerConnectionState]] = {}
         self._worker_tasks_external_peer_channel_connections = \
             dict[int, list[PeerChannelServerState]]()
         self._worker_task_peer_channel_garbage_collection: \
             concurrent.futures.Future[None] | None = None
-=======
-        self._worker_tasks_maintain_server_connection: dict[int, list[ServerConnectionState]] = {}
->>>>>>> 1d0fb0a3
         self._worker_task_chain_management: concurrent.futures.Future[None] | None = None
         self._worker_task_obtain_transactions: concurrent.futures.Future[None] | None = None
         self._worker_task_obtain_merkle_proofs: concurrent.futures.Future[None] | None = None
@@ -4169,11 +4155,7 @@
         self._dpp_invoice_credentials: dict[str, tuple[IndefiniteCredentialId, PublicKey]] = {}
         payment_request_rows = self.data.read_payment_requests(
             flags=PaymentFlag.INVOICE | PaymentFlag.UNPAID,
-<<<<<<< HEAD
             mask=PaymentFlag.MASK_TYPE | PaymentFlag.MASK_STATE)
-=======
-            mask= PaymentFlag.MASK_TYPE | PaymentFlag.MASK_STATE)
->>>>>>> 1d0fb0a3
         for payment_request_row in payment_request_rows:
             self.register_outstanding_invoice(payment_request_row, password)
 
@@ -4491,10 +4473,10 @@
         This will either receive messages directly from the server message loop, or it will
         process backlogged unprocessed messages on startup.
         """
-<<<<<<< HEAD
         message_entries = list[tuple[PeerChannelMessageRow, GenericPeerChannelMessage]]()
         if isinstance(state, ServerConnectionState):
             for message_row in await self.data.read_server_peer_channel_messages_async(
+                    state.server.server_id,
                     PeerChannelMessageFlag.UNPROCESSED, PeerChannelMessageFlag.UNPROCESSED,
                     ServerPeerChannelFlag.MAPI_BROADCAST_CALLBACK,
                     ServerPeerChannelFlag.MASK_PURPOSE):
@@ -4511,15 +4493,6 @@
             raise NotImplementedError("Server connection state type not recognized")
 
         # Iterate loop and get from queue
-=======
-        message_entries: list[tuple[ServerPeerChannelMessageRow, GenericPeerChannelMessage]] = []
-        for message_row in await self.data.read_server_peer_channel_messages_async(
-                state.server.server_id,
-                PeerChannelMessageFlag.UNPROCESSED, PeerChannelMessageFlag.UNPROCESSED,
-                ServerPeerChannelFlag.MAPI_BROADCAST_CALLBACK, ServerPeerChannelFlag.MASK_PURPOSE):
-            message = cast(GenericPeerChannelMessage, json.loads(message_row.message_data))
-            message_entries.append((message_row, message))
->>>>>>> 1d0fb0a3
         state.mapi_callback_response_queue.put_nowait(message_entries)
         state.mapi_callback_response_event.set()
 
@@ -4722,11 +4695,7 @@
         """
         payment_request_rows = self.data.read_payment_requests(
             flags=PaymentFlag.INVOICE | PaymentFlag.UNPAID,
-<<<<<<< HEAD
             mask=PaymentFlag.MASK_TYPE | PaymentFlag.MASK_STATE, server_id=state.server.server_id)
-=======
-            mask=PaymentFlag.MASK_TYPE | PaymentFlag.UNPAID, server_id=state.server.server_id)
->>>>>>> 1d0fb0a3
 
         # Initialize ws:// connections for pre-existing active invoice records from the database
         assert len(state.dpp_websockets) == 0
@@ -4923,7 +4892,6 @@
             # NOTE: Not included because when we are the ** Payer **, we use the simplified
             # http request/response REST API endpoints of the DPP server (i.e. BIP272 URI)
 
-<<<<<<< HEAD
     async def garbage_collect_externally_owned_peer_channels_async(self) -> None:
         """Cleanup peer channels that have mAPI callback messages with timestamp past the
         expiry window and set the peer channel to the DEACTIVATED state."""
@@ -4976,8 +4944,6 @@
                 if have_active_connection(external_peer_channel_row.remote_channel_id):
                     await deactivate_channel_if_appropriate(external_peer_channel_row)
 
-=======
->>>>>>> 1d0fb0a3
     async def _consume_tip_filter_matches_async(self, state: ServerConnectionState) -> None:
         """
         Process tip filter messages received from a server.
@@ -4993,12 +4959,7 @@
             * If the batch is processed then it is no longer valid.
             * If the batch is processed (task cancelled) then it will be picked up next restart.
         """
-<<<<<<< HEAD
-        # TODO(1.4.0) Should this db read be filtering for state.server.server_id? - AustEcon
-        message_entries = list[tuple[PeerChannelMessageRow, GenericPeerChannelMessage]]()
-=======
-        message_entries: list[tuple[ServerPeerChannelMessageRow, GenericPeerChannelMessage]] = []
->>>>>>> 1d0fb0a3
+        message_entries: list[tuple[PeerChannelMessageRow, GenericPeerChannelMessage]] = []
         for message_row in await self.data.read_server_peer_channel_messages_async(
                 state.server.server_id,
                 PeerChannelMessageFlag.UNPROCESSED, PeerChannelMessageFlag.UNPROCESSED,
